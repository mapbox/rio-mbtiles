--- conflicted
+++ resolved
@@ -47,12 +47,8 @@
         *mercantile.ul(tile.x + 1, tile.y + 1, tile.z))
 
     kwds = base_kwds.copy()
-<<<<<<< HEAD
-    kwds['transform'] = transform_from_bounds(ulx, lry, lrx, uly, kwds['width'],
-                                              kwds['height'])
-=======
-    kwds['transform'] = transform_from_bounds(ulx, lry, lrx, uly, 256, 256)
->>>>>>> 6994cf6b
+    kwds['transform'] = transform_from_bounds(ulx, lry, lrx, uly,
+                                              kwds['width'], kwds['height'])
     src_nodata = kwds.pop('src_nodata', None)
     dst_nodata = kwds.pop('dst_nodata', None)
 
