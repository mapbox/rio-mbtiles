--- conflicted
+++ resolved
@@ -74,15 +74,9 @@
               help="Resampling method to use.")
 @click.version_option(version=mbtiles_version, message='%(version)s')
 @click.pass_context
-<<<<<<< HEAD
 def mbtiles(ctx, files, output, force_overwrite, title, description,
             layer_type, img_format, tile_size, zoom_levels, image_dump,
             num_workers, src_nodata, dst_nodata, resampling):
-=======
-def mbtiles(ctx, files, output, overwrite, title, description,
-            layer_type, img_format, zoom_levels, image_dump, num_workers,
-            src_nodata, dst_nodata, resampling):
->>>>>>> 6994cf6b
     """Export a dataset to MBTiles (version 1.1) in a SQLite file.
 
     The input dataset may have any coordinate reference system. It must
@@ -147,12 +141,7 @@
             'height': tile_size,
             'width': tile_size,
             'count': 3,
-<<<<<<< HEAD
-            'crs': TILES_CRS,
-            'zlevel': 9})
-=======
             'crs': TILES_CRS})
->>>>>>> 6994cf6b
 
         img_ext = 'jpg' if img_format.lower() == 'jpeg' else 'png'
 
